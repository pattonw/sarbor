--- conflicted
+++ resolved
@@ -282,20 +282,7 @@
                 )
             )
         pickle.dump(ranking_data, open("{}.obj".format(output_file), "wb"))
-<<<<<<< HEAD
-
-    def save_mesh(self, output_file):
-        octree = self.seg.segmentation_counts
-        vtk_volume = octree_to_sparse_vtk_volume(
-            octree, resolution=self.seg.voxel_resolution
-        )
-        vtk_contour = contour_sparse_vtk_volume(vtk_volume, 0.5)
-        # extreme reduction. Decimation generally wont change the structure
-        # just the resolution, thus I aim to reduce the size as much as possible
-        vtk_contour_smaller = decimate_mesh(vtk_contour, target_reduction=0)
-        write_to_stl(vtk_contour_smaller, output_file)
-=======
->>>>>>> 17e72436
+        
 
     def save_mesh(self, output_file):
         octree = self.seg.segmentation_counts
